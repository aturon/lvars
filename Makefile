

ifeq ($(CABAL),)
  CABAL=cabal
endif

ifeq ($(GHC),)
  GHC=ghc
endif

default:
	${CABAL} install --with-ghc=$(GHC)

test:
	${CABAL} clean
	${CABAL} install --with-ghc=$(GHC)
	./dist/build/test-lambdapar/test-lambdapar -j1

q: quick
quick:
	ghc -package ghc --make UniqueDesugar -o UniqueDesugar.exe
<<<<<<< HEAD
	ghc -package ghc --make RunTests      -o RunTests.exe
#	ghc -package ghc --make Language/LambdaPar/RaceDet1 -o UniqueDesugar.exe
=======
	ghc -package ghc --make Language/LambdaPar/RaceDet1 -o UniqueDesugar.exe
>>>>>>> 7fd30f6b

test-junit:
	${CABAL} clean
# This won't work with cabal-dev or older cabal:
#	${CABAL} configure --enable-tests
#	${CABAL} build
	${CABAL} install --with-ghc=$(GHC)
	./dist/build/test-lambdapar/test-lambdapar -j1 --jxml=test-lambdapar.xml

clean:
	${CABAL} clean
	rm -f *.hi Language/LambdaPar/*.hi
	rm -f *.o Language/LambdaPar/*.o
<<<<<<< HEAD
	rm -f RunTests UniqueDesugar Language/LambdaPar/RaceDet1

=======
	rm -f UniqueDesugar Language/LambdaPar/RaceDet1
>>>>>>> 7fd30f6b
<|MERGE_RESOLUTION|>--- conflicted
+++ resolved
@@ -19,12 +19,8 @@
 q: quick
 quick:
 	ghc -package ghc --make UniqueDesugar -o UniqueDesugar.exe
-<<<<<<< HEAD
 	ghc -package ghc --make RunTests      -o RunTests.exe
 #	ghc -package ghc --make Language/LambdaPar/RaceDet1 -o UniqueDesugar.exe
-=======
-	ghc -package ghc --make Language/LambdaPar/RaceDet1 -o UniqueDesugar.exe
->>>>>>> 7fd30f6b
 
 test-junit:
 	${CABAL} clean
@@ -38,9 +34,4 @@
 	${CABAL} clean
 	rm -f *.hi Language/LambdaPar/*.hi
 	rm -f *.o Language/LambdaPar/*.o
-<<<<<<< HEAD
 	rm -f RunTests UniqueDesugar Language/LambdaPar/RaceDet1
-
-=======
-	rm -f UniqueDesugar Language/LambdaPar/RaceDet1
->>>>>>> 7fd30f6b
